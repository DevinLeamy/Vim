"use strict";

import { setupWorkspace, setTextEditorOptions, cleanUpWorkspace, assertEqual } from './../testUtils';
import { ModeName } from '../../src/mode/mode';
import { ModeHandler } from '../../src/mode/modeHandler';
import { getTestingFunctions } from '../testSimplifier';

suite("Mode Normal", () => {
    let modeHandler: ModeHandler = new ModeHandler();

    let {
        newTest,
        newTestOnly,
    } = getTestingFunctions(modeHandler);

    setup(async () => {
        await setupWorkspace();
        setTextEditorOptions(4, false);
    });

    teardown(cleanUpWorkspace);

    test("can be activated", async () => {
        let activationKeys = ['<Esc>', '<C-[>'];

        for (let key of activationKeys) {
            await modeHandler.handleKeyEvent('i');
            await modeHandler.handleKeyEvent(key!);

            assertEqual(modeHandler.currentMode.name, ModeName.Normal, `${key} doesn't work.`);
        }

        await modeHandler.handleKeyEvent('v');
        await modeHandler.handleKeyEvent('v');

        assertEqual(modeHandler.currentMode.name, ModeName.Normal);
    });

    newTest({
      title: "Can handle %",
      start: ['|((( )))'],
      keysPressed: '%',
      end: ["((( ))|)"],
    });

    newTest({
      title: "Can handle % before opening brace",
      start: ['|one (two)'],
      keysPressed: '%',
      end: ["one (two|)"],
    });

    newTest({
      title: "Can handle % nested inside parens",
      start: ['(|one { two })'],
      keysPressed: '%',
      end: ["(one { two |})"],
    });

    newTest({
      title: "Can handle dw",
      start: ['one |two three'],
      keysPressed: 'dw',
      end: ["one |three"],
    });

    newTest({
      title: "Can handle dw",
      start: ['one | '],
      keysPressed: 'dw',
      end: ["one| "],
    });

    newTest({
      title: "Can handle dw",
      start: ['one |two'],
      keysPressed: 'dw',
      end: ["one| "],
    });

    newTest({
      title: "Can handle dw across lines (1)",
      start: ['one |two', '  three'],
      keysPressed: 'dw',
      end: ["one| ", "  three"]
    });

    newTest({
      title: "Can handle dw across lines (2)",
      start: ['one |two', '', 'three'],
      keysPressed: 'dw',
      end: ["one| ", "", "three"]
    });

    newTest({
      title: "Can handle dd last line",
      start: ['one', '|two'],
      keysPressed: 'dd',
      end: ["|one"],
    });

    newTest({
      title: "Can handle dd single line",
      start: ['|one'],
      keysPressed: 'dd',
      end: ["|"],
    });

    newTest({
      title: "Can handle dd",
      start: ['|one', 'two'],
      keysPressed: 'dd',
      end: ["|two"],
    });

    newTest({
      title: "Can handle 3dd",
      start: ['|one', 'two', 'three', 'four', 'five'],
      keysPressed: '3dd',
      end: ["|four", "five"],
    });

    newTest({
      title: "Can handle 3dd off end of document",
      start: ['one', 'two', 'three', '|four', 'five'],
      keysPressed: '3dd',
      end: ["one", "two", "|three"],
    });

    newTest({
      title: "Can handle dd empty line",
      start: ['one', '|', 'two'],
      keysPressed: 'dd',
      end: ["one", "|two"],
    });

    newTest({
      title: "Can handle ddp",
      start: ['|one', 'two'],
      keysPressed: 'ddp',
      end: ["two", "|one"],
    });

    newTest({
      title: "Can handle 'de'",
      start: ['text tex|t'],
      keysPressed: '^de',
      end: ['| text'],
    });

    newTest({
      title: "Can handle 'de' then 'de' again",
      start: ['text tex|t'],
      keysPressed: '^dede',
      end: ['|'],
    });

    newTest({
      title: "Can handle 'db'",
      start: ['One tw|o'],
      keysPressed: '$db',
      end: ['One |o'],
    });

    newTest({
      title: "Can handle 'db then 'db' again",
      start: ['One tw|o'],
      keysPressed: '$dbdb',
      end: ['|o'],
    });

    newTest({
      title: "Can handle 'dl' at end of line",
      start: ['bla|h'],
      keysPressed: '$dldldl',
      end: ['|b'],
    });

    newTest({
      title: "Can handle 'dF'",
      start: ['abcdefg|h'],
      keysPressed: 'dFd',
      end: ['abc|h'],
    });

    newTest({
      title: "Can handle 'dT'",
      start: ['abcdefg|h'],
      keysPressed: 'dTd',
      end: ['abcd|h'],
    });

    newTest({
      title: "Can handle 'd3' then <enter>",
      start: ['|1', '2', '3', '4', '5', '6'],
      keysPressed: 'd3\n',
      end: ['|5', '6'],
    });

    newTest({
      title: "Can handle 'dj'",
      start: ['|11', '22', '33', '44', '55', '66'],
      keysPressed: 'dj',
      end: ['|33', '44', '55', '66'],
    });

    newTest({
      title: "Can handle 'dk'",
      start: ['11', '22', '33', '44', '55', '|66'],
      keysPressed: 'dk',
      end: ['11', '22', '33', '|44'],
    });

    newTest({
      title: "Can handle 'cw'",
      start: ['text text tex|t'],
      keysPressed: '^lllllllcw',
      end: ['text te| text'],
      endMode: ModeName.Insert
    });

    newTest({
      title: "Can handle 'cw' without deleting following white spaces",
      start: ['|const a = 1;'],
      keysPressed: 'cw',
      end: ['| a = 1;'],
      endMode: ModeName.Insert
    });

    newTest({
      title: "Can handle 'c2w'",
      start: ['|const a = 1;'],
      keysPressed: 'c2w',
      end: ['| = 1;'],
      endMode: ModeName.Insert
    });

    newTest({
      title: "Can handle 'cw' without removing EOL",
      start: ['|text;', 'text'],
      keysPressed: 'llllcw',
      end: ['text|', 'text'],
      endMode: ModeName.Insert
    });

    newTest({
      title: "Can handle 's'",
      start: ['tex|t'],
      keysPressed: '^sk',
      end: ['k|ext'],
      endMode: ModeName.Insert
    });

    newTest({
      title: "Can handle 'ciw'",
      start: ['text text tex|t'],
      keysPressed: '^lllllllciw',
      end: ['text | text'],
      endMode: ModeName.Insert
    });

    newTest({
      title: "Can handle 'ciw' on blanks",
      start: ['text   text tex|t'],
      keysPressed: '^lllllciw',
      end: ['text|text text'],
      endMode: ModeName.Insert
    });

    newTest({
      title: "Can handle 'caw'",
      start: ['text text tex|t'],
      keysPressed: '^llllllcaw',
      end: ['text |text'],
      endMode: ModeName.Insert
    });

    newTest({
      title: "Can handle 'caw' on first letter",
      start: ['text text tex|t'],
      keysPressed: '^lllllcaw',
      end: ['text |text'],
      endMode: ModeName.Insert
    });

    newTest({
      title: "Can handle 'caw' on blanks",
      start: ['text   tex|t'],
      keysPressed: '^lllllcaw',
      end: ['text|'],
      endMode: ModeName.Insert
    });

    newTest({
      title: "Can handle 'caw' on blanks",
      start: ['text |   text text'],
      keysPressed: 'caw',
      end: ['text| text'],
      endMode: ModeName.Insert
    });

    newTest({
      title: "Can handle 'ci(' on first parentheses",
      start: ['print(|"hello")'],
      keysPressed: 'ci(',
      end: ['print(|)'],
      endMode: ModeName.Insert
    });

    newTest({
      title: "Can handle 'ci(' with nested parentheses",
      start: ['call|(() => 5)'],
      keysPressed: 'ci(',
      end: ['call(|)'],
      endMode: ModeName.Insert
    });

    newTest({
      title: "Can handle 'ci(' backwards through nested parens",
      start: ['call(() => |5)'],
      keysPressed: 'ci(',
      end: ['call(|)'],
      endMode: ModeName.Insert
    });

    newTest({
      title: "Can handle 'cib' on first parentheses",
      start: ['print(|"hello")'],
      keysPressed: 'cib',
      end: ['print(|)'],
      endMode: ModeName.Insert
    });

    newTest({
      title: "Can handle 'ca(' spanning multiple lines",
      start: ['call(', '  |arg1)'],
      keysPressed: 'ca(',
      end: ['call|'],
      endMode: ModeName.Insert
    });

    newTest({
      title: "Can handle 'cab' spanning multiple lines",
      start: ['call(', '  |arg1)'],
      keysPressed: 'cab',
      end: ['call|'],
      endMode: ModeName.Insert
    });

    newTest({
      title: "Can handle 'ci{' spanning multiple lines",
      start: ['one {', '|', '}'],
      keysPressed: 'ci{',
      end: ['one {', '|', '}'],
      endMode: ModeName.Insert
    });

    newTest({
      title: "Can handle 'ci{' spanning multiple lines and handle whitespaces correctly",
      start: ['one {  ', '|', '}'],
      keysPressed: 'ci{',
      end: ['one {|', '}'],
      endMode: ModeName.Insert
    });

    newTest({
      title: "Can handle 'ci{' spanning multiple lines and handle whitespaces correctly",
      start: ['one {', '|', '  }'],
      keysPressed: 'ci{',
      end: ['one {', '|', '  }'],
      endMode: ModeName.Insert
    });

    newTest({
      title: "Can handle 'ci(' on the closing bracket",
      start: ['(one|)'],
      keysPressed: 'ci(',
      end: ['(|)'],
      endMode: ModeName.Insert
    });

    newTest({
      title: "Can handle 'ciB' spanning multiple lines",
      start: ['one {', '|', '}'],
      keysPressed: 'ciB',
      end: ['one {', '|', '}'],
      endMode: ModeName.Insert
    });

    newTest({
      title: "will fail when ca( with no ()",
      start: ['|blaaah'],
      keysPressed: 'ca(',
      end: ['|blaaah'],
      endMode: ModeName.Normal
    });

    newTest({
      title: "will fail when ca{ with no {}",
      start: ['|blaaah'],
      keysPressed: 'ca{',
      end: ['|blaaah'],
      endMode: ModeName.Normal
    });

    newTest({
      title: "will fail when caB with no {}",
      start: ['|blaaah'],
      keysPressed: 'caB',
      end: ['|blaaah'],
      endMode: ModeName.Normal
    });

    newTest({
      title: "Can handle 'ci[' spanning multiple lines",
      start: ['one [', '|', ']'],
      keysPressed: 'ci[',
      end: ['one [', '|', ']'],
      endMode: ModeName.Insert
    });

    newTest({
      title: "Can handle 'ci]' on first bracket",
      start: ['one[|"two"]'],
      keysPressed: 'ci]',
      end: ['one[|]'],
      endMode: ModeName.Insert
    });

    newTest({
      title: "Can handle 'ca[' on first bracket",
      start: ['one[|"two"]'],
      keysPressed: 'ca[',
      end: ['one|'],
      endMode: ModeName.Insert
    });

    newTest({
      title: "Can handle 'ca]' on first bracket",
      start: ['one[|"two"]'],
      keysPressed: 'ca]',
      end: ['one|'],
      endMode: ModeName.Insert
    });

    newTest({
      title: "Can handle 'ci\'' on first quote",
      start: ["|'one'"],
      keysPressed: "ci'",
      end: ["'|'"],
      endMode: ModeName.Insert
    });

    newTest({
      title: "Can handle 'ci\'' inside quoted string",
      start: ["'o|ne'"],
      keysPressed: "ci'",
      end: ["'|'"],
      endMode: ModeName.Insert
    });

    newTest({
      title: "Can handle 'ci\'' on closing quote",
      start: ["'one|'"],
      keysPressed: "ci'",
      end: ["'|'"],
      endMode: ModeName.Insert
    });

    newTest({
      title: "Can handle 'ci\'' when string is ahead",
      start: ["on|e 'two'"],
      keysPressed: "ci'",
      end: ["one '|'"],
      endMode: ModeName.Insert
    });

    newTest({
      title: "Can handle 'ci\"' on opening quote",
      start: ['|"one"'],
      keysPressed: 'ci"',
      end: ['"|"'],
      endMode: ModeName.Insert
    });

    newTest({
      title: "Can handle 'ci\"' starting behind the quoted word",
      start: ['|one "two"'],
      keysPressed: 'ci"',
      end: ['one "|"'],
      endMode: ModeName.Insert
    });

    newTest({
      title: "Can handle 'ca\"' starting behind the quoted word",
      start: ['|one "two"'],
      keysPressed: 'ca"',
      end: ['one |'],
      endMode: ModeName.Insert
    });

    newTest({
      title: "Can handle 'ca\"' starting on the opening quote",
      start: ['one |"two"'],
      keysPressed: 'ca"',
      end: ['one |'],
      endMode: ModeName.Insert
    });

    newTest({
      title: "Can handle 'ci\"' with escaped quotes",
      start: ['"one \\"tw|o\\""'],
      keysPressed: 'ci"',
      end: ['"|"'],
      endMode: ModeName.Insert
    });

    newTest({
      title: "Can handle 'ci\"' with a single escaped quote",
      start: ['|"one \\" two"'],
      keysPressed: 'ci"',
      end: ['"|"'],
      endMode: ModeName.Insert
    });

    newTest({
      title: "Can handle 'ci\"' with a single escaped quote behind",
      start: ['one "two \\" |three"'],
      keysPressed: 'ci"',
      end: ['one "|"'],
      endMode: ModeName.Insert
    });

    newTest({
      title: "Can handle 'ci\"' with an escaped backslash",
      start: ['one "tw|o \\\\three"'],
      keysPressed: 'ci"',
      end: ['one "|"'],
      endMode: ModeName.Insert
    });

    newTest({
      title: "Can handle 'ci\"' with an escaped backslash on closing quote",
      start: ['"\\\\|"'],
      keysPressed: 'ci"',
      end: ['"|"'],
      endMode: ModeName.Insert
    });

    newTest({
      title: "Can handle 'ca\"' starting on the closing quote",
      start: ['one "two|"'],
      keysPressed: 'ca"',
      end: ['one |'],
      endMode: ModeName.Insert
    });

    newTest({
      title: "Can handle 'ci\"' with complex escape sequences",
      start: ['"two|\\\\\\""'],
      keysPressed: 'ci"',
      end: ['"|"'],
      endMode: ModeName.Insert
    });

    newTest({
      title: "Can pick the correct open quote between two strings for 'ci\"'",
      start: ['"one" |"two"'],
      keysPressed: 'ci"',
      end: ['"one" "|"'],
      endMode: ModeName.Insert
    });

    newTest({
      title: "will fail when ca\" ahead of quoted string",
      start: ['"one" |two'],
      keysPressed: 'ca"',
      end: ['"one" |two'],
      endMode: ModeName.Normal
    });

    newTest({
      title: "Can handle 'ca`' inside word",
      start: ['one `t|wo`'],
      keysPressed: 'ca`',
      end: ['one |'],
      endMode: ModeName.Insert
    });

    newTest({
      title: "Can handle 'daw' on word with cursor inside spaces",
      start: ['one   two |  three,   four  '],
      keysPressed: 'daw',
      end: ['one   two|,   four  '],
      endMode: ModeName.Normal
    });

    newTest({
      title: "Can handle 'daw' on word with trailing spaces",
      start: ['one   tw|o   three,   four  '],
      keysPressed: 'daw',
      end: ['one   |three,   four  '],
      endMode: ModeName.Normal
    });

    newTest({
      title: "Can handle 'daw' on word with leading spaces",
      start: ['one   two   th|ree,   four  '],
      keysPressed: 'daw',
      end: ['one   two|,   four  '],
      endMode: ModeName.Normal
    });

    newTest({
      title: "Can handle 'daw' on word with numeric prefix",
      start: ['on|e   two   three,   four  '],
      keysPressed: 'd3aw',
      end: ['|,   four  '],
      endMode: ModeName.Normal
    });

    newTest({
      title: "Can handle 'daw' on word with numeric prefix and across lines",
      start: ['one   two   three,   fo|ur  ', 'five  six'],
      keysPressed: 'd2aw',
      end: ['one   two   three,   |six'],
      endMode: ModeName.Normal
    });

    newTest({
      title: "Can handle 'daw' on word with numeric prefix and across lines, containing words end with `.`",
      start: ['one   two   three,   fo|ur  ', 'five.  six'],
      keysPressed: 'd2aw',
      end: ['one   two   three,   |.  six'],
      endMode: ModeName.Normal
    });

    newTest({
      title: "Can handle 'daW' on big word with cursor inside spaces",
      start: ['one   two |  three,   four  '],
      keysPressed: 'daW',
      end: ['one   two|   four  '],
      endMode: ModeName.Normal
    });

    newTest({
      title: "Can handle 'daW' on word with trailing spaces",
      start: ['one   tw|o   three,   four  '],
      keysPressed: 'daW',
      end: ['one   |three,   four  '],
      endMode: ModeName.Normal
    });

    newTest({
      title: "Can handle 'daW' on word with leading spaces",
      start: ['one   two   th|ree,   four  '],
      keysPressed: 'daW',
      end: ['one   two   |four  '],
      endMode: ModeName.Normal
    });

    newTest({
      title: "Can handle 'daW' on word with numeric prefix",
      start: ['on|e   two   three,   four  '],
      keysPressed: 'd3aW',
      end: ['|four  '],
      endMode: ModeName.Normal
    });

    newTest({
      title: "Can handle 'daW' on word with numeric prefix and across lines",
      start: ['one   two   three,   fo|ur  ', 'five.  six'],
      keysPressed: 'd2aW',
      end: ['one   two   three,   |six'],
      endMode: ModeName.Normal
    });

    newTest({
      title: "Can handle 'diw' on word with cursor inside spaces",
      start: ['one   two |  three,   four  '],
      keysPressed: 'diw',
      end: ['one   two|three,   four  '],
      endMode: ModeName.Normal
    });

    newTest({
      title: "Can handle 'diw' on word",
      start: ['one   tw|o   three,   four  '],
      keysPressed: 'diw',
      end: ['one   |   three,   four  '],
      endMode: ModeName.Normal
    });

    newTest({
      title: "Can handle 'diw' on word with numeric prefix",
      start: ['on|e   two   three,   four  '],
      keysPressed: 'd3iw',
      end: ['|   three,   four  '],
      endMode: ModeName.Normal
    });

    newTest({
      title: "Can handle 'diw' on word with numeric prefix and across lines",
      start: ['one   two   three,   fo|ur  ', 'five  six'],
      keysPressed: 'd3iw',
      end: ['one   two   three,   |  six'],
      endMode: ModeName.Normal
    });

    newTest({
      title: "Can handle 'diw' on word with numeric prefix and across lines, containing words end with `.`",
      start: ['one   two   three,   fo|ur  ', 'five.  six'],
      keysPressed: 'd3iw',
      end: ['one   two   three,   |.  six'],
      endMode: ModeName.Normal
    });

    newTest({
      title: "Can handle 'diW' on big word with cursor inside spaces",
      start: ['one   two |  three,   four  '],
      keysPressed: 'diW',
      end: ['one   two|three,   four  '],
      endMode: ModeName.Normal
    });

    newTest({
      title: "Can handle 'diW' on word with trailing spaces",
      start: ['one   tw|o,   three,   four  '],
      keysPressed: 'diW',
      end: ['one   |   three,   four  '],
      endMode: ModeName.Normal
    });

    newTest({
      title: "Can handle 'diW' on word with leading spaces",
      start: ['one   two   th|ree,   four  '],
      keysPressed: 'diW',
      end: ['one   two   |   four  '],
      endMode: ModeName.Normal
    });

    newTest({
      title: "Can handle 'diW' on word with numeric prefix",
      start: ['on|e   two   three,   four  '],
      keysPressed: 'd3iW',
      end: ['|   three,   four  '],
      endMode: ModeName.Normal
    });

    newTest({
      title: "Can handle 'diW' on word with numeric prefix and across lines",
      start: ['one   two   three,   fo|ur  ', 'five.  six'],
      keysPressed: 'd3iW',
      end: ['one   two   three,   |  six'],
      endMode: ModeName.Normal
    });

    newTest({
      title: "Select sentence with trailing spaces",
      start: ["That's my sec|ret, Captain. I'm always angry."],
      keysPressed: 'das',
      end: ["|I'm always angry."],
      endMode: ModeName.Normal
    });

    newTest({
      title: "Select sentence with leading spaces",
      start: ["That's my secret, Captain. I'm a|lways angry."],
      keysPressed: 'das',
      end: ["That's my secret, Captain|."],
      endMode: ModeName.Normal
    });

  newTest({
    title: "Select inner sentence with trailing spaces",
    start: ["That's my sec|ret, Captain. I'm always angry."],
    keysPressed: 'dis',
    end: ["| I'm always angry."],
    endMode: ModeName.Normal
  });

  newTest({
    title: "Select inner sentence with leading spaces",
    start: ["That's my secret, Captain. I'm a|lways angry."],
    keysPressed: 'dis',
    end: ["That's my secret, Captain.| "],
    endMode: ModeName.Normal
  });

  newTest({
    title: "Select spaces between sentences",
    start: ["That's my secret, Captain.  |  I'm always angry."],
    keysPressed: 'visd',
    end: ["That's my secret, Captain.|I'm always angry."],
    endMode: ModeName.Normal
  });


    newTest({
      title: "Can handle 'df'",
      start: ['aext tex|t'],
      keysPressed: '^dft',
      end: ['| text']
    });

    newTest({
      title: "Can handle 'dt'",
      start: ['aext tex|t'],
      keysPressed: '^dtt',
      end: ['|t text']
    });

    newTest({
      title: "Can handle backspace",
      start: ['text |text'],
      keysPressed: '<BS><BS>',
      end: ['tex|t text']
    });

    newTest({
      title: "Can handle backspace across lines",
      start: ['one', '|two'],
      keysPressed: '<BS><BS>',
      end: ['o|ne', 'two']
    });

    newTest({
      title: "Can handle A and backspace",
      start: ['|text text'],
      keysPressed: 'A<BS><Esc>',
      end: ['text te|x']
    });

    newTest({
      title: "Can handle 'yy' without changing cursor position",
      start: ['one', 'tw|o'],
      keysPressed: 'yy',
      end: ['one', 'tw|o']
    });

    newTest({
      title: "Can handle 'P' after 'yy'",
      start: ['one', 'tw|o'],
      keysPressed: 'yyP',
      end: ['one', '|two', 'two']
    });

    newTest({
      title: "Can handle 'p' after 'yy'",
      start: ['one', 'tw|o'],
      keysPressed: 'yyp',
      end: ['one', 'two', '|two']
    });

    newTest({
      title: "Can handle 'P' after 'Nyy'",
      start: ['on|e', 'two', 'three'],
      keysPressed: '3yyP',
      end: ['|one', 'two', 'three', 'one', 'two', 'three']
    });

    newTest({
      title: "Can handle 'p' after 'Nyy'",
      start: ['on|e', 'two', 'three'],
      keysPressed: '3yyp',
      end: ['one', '|one', 'two', 'three', 'two', 'three']
    });

    newTest({
      title: "Can handle 'p' after 'yy' with correct cursor position",
      start: ['|  one', 'two'],
      keysPressed: 'yyjp',
      end: ['  one', 'two', '  |one']
    });

    newTest({
      title: "Can handle 'gp' after 'yy'",
      start: ['one', 'tw|o', 'three'],
      keysPressed: 'yygp',
      end: ['one', 'two', 'two', '|three']
    });

    newTest({
      title: "Can handle 'gp' after 'Nyy'",
      start: ['on|e', 'two', 'three'],
      keysPressed: '2yyjgp',
      end: ['one', 'two', 'one', 'two', '|three']
    });

    newTest({
      title: "Can handle 'gp' after 'Nyy' if cursor is on the last line",
      start: ['on|e', 'two', 'three'],
      keysPressed: '2yyjjgp',
      end: ['one', 'two', 'three', 'one', '|two']
    });

    newTest({
      title: "Can handle 'gP' after 'yy'",
      start: ['one', 'tw|o', 'three'],
      keysPressed: 'yygP',
      end: ['one', 'two', '|two', 'three']
    });

    newTest({
      title: "Can handle 'gP' after 'Nyy'",
      start: ['on|e', 'two', 'three'],
      keysPressed: '2yygP',
      end: ['one', 'two', '|one', 'two', 'three']
    });

    newTest({
      title: "Can handle ']p' after yy",
      start: ['  |one', '   two'],
      keysPressed: 'yyj]p',
      end: ['  one', '   two', '   |one']
    });

    newTest({
      title: "Can handle ']p' after 'Nyy'",
      start: [' |one', '  two', '  three'],
      keysPressed: '2yyjj]p',
      end: [' one', '  two', '  three', '  |one', '   two']
    });

    newTest({
      title: "Can handle ']p' after 'Nyy' and indent with tabs first",
      start: [' |one', '  two', '   three'],
      keysPressed: '2yyjj]p',
      end: [' one', '  two', '   three', '   |one', '\ttwo']
    });

    newTest({
      title: "Can handle ']p' after 'Nyy' and decrease indents if possible",
      start: ['    |one', ' two', ' three'],
      keysPressed: '2yyjj]p',
      end: ['    one', ' two', ' three', ' |one', 'two']
    });

    newTest({
      title: "Can handle '[p' after yy",
      start: ['   two', '  |one'],
      keysPressed: 'yyk[p',
      end: ['   |one', '   two', '  one']
    });

    newTest({
      title: "Can handle '[p' after 'Nyy'",
      start: ['  three', '|one', ' two'],
      keysPressed: '2yyk[p',
      end: ['  |one', '   two', '  three', 'one', ' two']
    });

    newTest({
      title: "Can handle '[p' after 'Nyy' and indent with tabs first",
      start: ['   three', '| one', '  two'],
      keysPressed: '2yyk[p',
      end: ['   |one', '\ttwo', '   three', ' one', '  two']
    });

    newTest({
      title: "Can handle '[p' after 'Nyy' and decrease indents if possible",
      start: [' three', '    |one', ' two'],
      keysPressed: '2yyk[p',
      end: [' |one', 'two', ' three', '    one', ' two']
    });

    newTest({
<<<<<<< HEAD
      title: "Can handle 'J' followed by x",
      start: ['tes|t', 'test', 'test'],
      keysPressed: 'Jx',
      end: ['test|test', 'test'],
    });

     newTest({
      title: "Can handle <Esc> and do nothing",
      start: ['te|st'],
      keysPressed: '<Esc>',
      end: ['te|st'],
=======
      title: "Can handle 'p' after y'a",
      start: ['|one', 'two', 'three'],
      keysPressed: "majjy'ap",
      end: ['one', 'two', 'three', '|one', 'two', 'three']
>>>>>>> a1364a7b
    });

    newTest({
      title: "Can repeat w",
      start: ['|one two three four'],
      keysPressed: '2w',
      end: ['one two |three four']
    });

    newTest({
      title: "Can repeat p",
      start: ['|one'],
      keysPressed: 'yy2p',
      end: ['one', '|one', 'one']
    });

    newTest({
      title: "I works correctly",
      start: ['|    one'],
      keysPressed: 'Itest <Esc>',
      end: ['    test| one']
    });

    newTest({
      title: "gI works correctly",
      start: ['|    one'],
      keysPressed: 'gItest<Esc>',
      end: ['tes|t    one']
    });

    newTest({
      title: "Can handle space",
      start: ['|abc', 'def'],
      keysPressed: '  ',
      end: ['ab|c', 'def']
    });

    newTest({
      title: "Can handle space",
      start: ['|abc', 'def'],
      keysPressed: '    ',
      end: ['abc', 'd|ef']
    });

    newTest({
      title: "Undo 1",
      start: ['|'],
      keysPressed: 'iabc<Esc>adef<Esc>uu',
      end: ['|']
    });

    newTest({
      title: "Undo 2",
      start: ['|'],
      keysPressed: 'iabc<Esc>adef<Esc>u',
      end: ['ab|c']
    });

    newTest({
      title: "Undo cursor",
      start: ['|'],
      keysPressed: 'Iabc<Esc>Idef<Esc>Ighi<Esc>uuu',
      end: ['|']
    });

    newTest({
      title: "Undo cursor 2",
      start: ['|'],
      keysPressed: 'Iabc<Esc>Idef<Esc>Ighi<Esc>uu',
      end: ['|abc']
    });

    newTest({
      title: "Undo cursor 3",
      start: ['|'],
      keysPressed: 'Iabc<Esc>Idef<Esc>Ighi<Esc>u',
      end: ['|defabc']
    });

    newTest({
      title: "Undo with movement first",
      start: ['|'],
      keysPressed: 'iabc<Esc>adef<Esc>hlhlu',
      end: ['ab|c']
    });

    newTest({
      title: "Redo",
      start: ['|'],
      keysPressed: 'iabc<Esc>adef<Esc>uu<C-r>',
      end: ['|abc']
    });

    newTest({
      title: "Redo",
      start: ['|'],
      keysPressed: 'iabc<Esc>adef<Esc>uu<C-r><C-r>',
      end: ['abc|def']
    });

    newTest({
      title: "Redo",
      start: ['|'],
      keysPressed: 'iabc<Esc>adef<Esc>uuhlhl<C-r><C-r>',
      end: ['abc|def']
    });

    newTest({
      title: "Can handle u",
      start: ['|ABC DEF'],
      keysPressed: 'vwu',
      end: ['|abc dEF']
    });

    newTest({
      title: "Can handle guw",
      start: ['|ABC DEF'],
      keysPressed: 'guw',
      end: ['|abc DEF']
    });

    newTest({
      title: "Can handle gUw",
      start: ['|abc def'],
      keysPressed: 'gUw',
      end: ['|ABC def']
    });

    newTest({
      title: "Can handle u over line breaks",
      start: ['|ABC', 'DEF'],
      keysPressed: 'vG$u',
      end: ['|abc', 'def']
    });

    newTest({
      title: "can handle s in visual mode",
      start: ["|abc def ghi"],
      keysPressed: "vwshi <Esc>",
      end: ["hi| ef ghi"]
    });

    newTest({
      title: "can handle p with selection",
      start: ["|abc def ghi"],
      keysPressed: "vwywvwp",
      end: ["abc abc |dhi"]
    });

    newTest({
      title: "can handle p with selection",
      start: ["one", "two", "|three"],
      keysPressed: "yykVkp",
      end: ["|three", "three"]
    });

    newTest({
      title: "can handle P with selection",
      start: ["|abc def ghi"],
      keysPressed: "vwywvwP",
      end: ["abc abc |dhi"]
    });

    newTest({
      title: "can handle p in visual to end of line",
      start: ["1234 |5678", "test test"],
      keysPressed: "vllllyjvllllp",
      end: ["1234 5678", "test |5678", ""]
    });

    newTest({
      title: "can repeat backspace twice",
      start: ["|11223344"],
      keysPressed: "A<BS><BS><Esc>0.",
      end: ["112|2"]
    });

    newTest({
      title: "can delete linewise with d2G",
      start: ["|one", "two" , "three"],
      keysPressed: "d2G",
      end: ["|three"]
    });

    newTest({
      title: "can dE correctly",
      start: ["|one two three"],
      keysPressed: "dE",
      end: ["| two three"]
    });

    newTest({
      title: "can dE correctly",
      start: ["|one((( two three"],
      keysPressed: "dE",
      end: ["| two three"]
    });

    newTest({
      title: "can dE correctly",
      start: ["one two |three"],
      keysPressed: "dE",
      end: ["one two| "]
    });

    newTest({
      title: "can ctrl-a correctly behind a word",
      start: ["|one 9"],
      keysPressed: "<C-a>",
      end: ["one 1|0"]
    });

    newTest({
      title: "can ctrl-a on word",
      start: ["one -|11"],
      keysPressed: "<C-a>",
      end: ["one -1|0"]
    });

    newTest({
      title: "can ctrl-a on a hex number",
      start: ["|0xf"],
      keysPressed: "<C-a>",
      end: ["0x1|0"]
    });

    newTest({
      title: "can ctrl-a on decimal",
      start: ["1|1.123"],
      keysPressed: "<C-a>",
      end: ["1|2.123"]
    });

    newTest({
      title: "can ctrl-a with numeric prefix",
      start: ["|-10"],
      keysPressed: "15<C-a>",
      end: ["|5"]
    });

    newTest({
      title: "can ctrl-a on a decimal",
      start: ["-10.|1"],
      keysPressed: "10<C-a>",
      end: ["-10.1|1"]
    });

    newTest({
      title: "can ctrl-a on an octal ",
      start: ["07|"],
      keysPressed: "<C-a>",
      end: ["01|0"]
    });

    newTest({
      title: "can ctrl-x correctly behind a word",
      start: ["|one 10"],
      keysPressed: "<C-x>",
      end: ["one |9"]
    });

    newTest({
      title: "can do Y",
      start: ["|blah blah"],
      keysPressed: "Yp",
      end: ["blah blah", "|blah blah"]
    });

    newTest({
      title: "Can do S",
      start: ["    one", "    tw|o", "    three"],
      keysPressed: "2S",
      end: ["    one", "    |"]
    });

    newTest({
      title: "/ does not affect mark",
      start: ["|one", "twooo", "thurr"],
      keysPressed: "ma/two\n'a",
      end: ["|one", "twooo", "thurr"]
    });

    newTest({
      title: "/ can search with regex",
      start: ["|", "one two2o"],
      keysPressed: "/o\\do\n",
      end: ["", "one tw|o2o"]
    });

    newTest({
      title: "Can do C",
      start: ["export const options = {", "|", "};"],
      keysPressed: "C",
      end: ["export const options = {", "|", "};"],
      endMode: ModeName.Insert
    });

    newTest({
      title: "Can do cit on a matching tag",
      start: ["<blink>he|llo</blink>"],
      keysPressed: "cit",
      end: ["<blink>|</blink>"],
      endMode: ModeName.Insert
    });

    newTest({
      title: "Ignores cit on a non-matching tag",
      start: ["<blink>he|llo</unblink>"],
      keysPressed: "cit",
      end: ["<blink>he|llo</unblink>"],
      endMode: ModeName.Normal
    });

    newTest({
      title: "Ignores cit on a nested tag",
      start: ["<blink>he|llo<hello></blink>"],
      keysPressed: "cit",
      end: ["<blink>|</blink>"],
      endMode: ModeName.Insert
    });

    newTest({
      title: "Can do cit on a tag with an attribute tag",
      start: ["<blink |level=\"extreme\">hello</blink>"],
      keysPressed: "cit",
      end: ["<blink level=\"extreme\">|</blink>"],
      endMode: ModeName.Insert
    });

    newTest({
      title: "Can do cat on a matching tag",
      start: ["one <blink>he|llo</blink> two"],
      keysPressed: "cat",
      end: ["one | two"],
      endMode: ModeName.Insert
    });

    newTest({
      title: "Respects indentation with cc",
      start: ["{", "  int| a;"],
      keysPressed: "cc",
      end: ["{", "  |"],
      endMode: ModeName.Insert
    });

    newTest({
      title: "Indent current line with correct Vim Mode",
      start: ["|one", "two"],
      keysPressed: ">>",
      end: ["\t|one", "two"],
      endMode: ModeName.Normal
    });
});<|MERGE_RESOLUTION|>--- conflicted
+++ resolved
@@ -965,374 +965,360 @@
     });
 
     newTest({
-<<<<<<< HEAD
-      title: "Can handle 'J' followed by x",
-      start: ['tes|t', 'test', 'test'],
-      keysPressed: 'Jx',
-      end: ['test|test', 'test'],
-    });
-
-     newTest({
+      title: "Can repeat w",
+      start: ['|one two three four'],
+      keysPressed: '2w',
+      end: ['one two |three four']
+    });
+
+    newTest({
+      title: "Can repeat p",
+      start: ['|one'],
+      keysPressed: 'yy2p',
+      end: ['one', '|one', 'one']
+    });
+
+    newTest({
+      title: "I works correctly",
+      start: ['|    one'],
+      keysPressed: 'Itest <Esc>',
+      end: ['    test| one']
+    });
+
+    newTest({
+      title: "gI works correctly",
+      start: ['|    one'],
+      keysPressed: 'gItest<Esc>',
+      end: ['tes|t    one']
+    });
+
+    newTest({
+      title: "Can handle space",
+      start: ['|abc', 'def'],
+      keysPressed: '  ',
+      end: ['ab|c', 'def']
+    });
+
+    newTest({
+      title: "Can handle space",
+      start: ['|abc', 'def'],
+      keysPressed: '    ',
+      end: ['abc', 'd|ef']
+    });
+
+    newTest({
+      title: "Undo 1",
+      start: ['|'],
+      keysPressed: 'iabc<Esc>adef<Esc>uu',
+      end: ['|']
+    });
+
+    newTest({
+      title: "Undo 2",
+      start: ['|'],
+      keysPressed: 'iabc<Esc>adef<Esc>u',
+      end: ['ab|c']
+    });
+
+    newTest({
+      title: "Undo cursor",
+      start: ['|'],
+      keysPressed: 'Iabc<Esc>Idef<Esc>Ighi<Esc>uuu',
+      end: ['|']
+    });
+
+    newTest({
+      title: "Undo cursor 2",
+      start: ['|'],
+      keysPressed: 'Iabc<Esc>Idef<Esc>Ighi<Esc>uu',
+      end: ['|abc']
+    });
+
+    newTest({
+      title: "Undo cursor 3",
+      start: ['|'],
+      keysPressed: 'Iabc<Esc>Idef<Esc>Ighi<Esc>u',
+      end: ['|defabc']
+    });
+
+    newTest({
+      title: "Undo with movement first",
+      start: ['|'],
+      keysPressed: 'iabc<Esc>adef<Esc>hlhlu',
+      end: ['ab|c']
+    });
+
+    newTest({
+      title: "Redo",
+      start: ['|'],
+      keysPressed: 'iabc<Esc>adef<Esc>uu<C-r>',
+      end: ['|abc']
+    });
+
+    newTest({
+      title: "Redo",
+      start: ['|'],
+      keysPressed: 'iabc<Esc>adef<Esc>uu<C-r><C-r>',
+      end: ['abc|def']
+    });
+
+    newTest({
+      title: "Redo",
+      start: ['|'],
+      keysPressed: 'iabc<Esc>adef<Esc>uuhlhl<C-r><C-r>',
+      end: ['abc|def']
+    });
+
+    newTest({
+      title: "Can handle u",
+      start: ['|ABC DEF'],
+      keysPressed: 'vwu',
+      end: ['|abc dEF']
+    });
+
+    newTest({
+      title: "Can handle guw",
+      start: ['|ABC DEF'],
+      keysPressed: 'guw',
+      end: ['|abc DEF']
+    });
+
+    newTest({
+      title: "Can handle gUw",
+      start: ['|abc def'],
+      keysPressed: 'gUw',
+      end: ['|ABC def']
+    });
+
+    newTest({
+      title: "Can handle u over line breaks",
+      start: ['|ABC', 'DEF'],
+      keysPressed: 'vG$u',
+      end: ['|abc', 'def']
+    });
+
+    newTest({
+      title: "can handle s in visual mode",
+      start: ["|abc def ghi"],
+      keysPressed: "vwshi <Esc>",
+      end: ["hi| ef ghi"]
+    });
+
+    newTest({
+      title: "can handle p with selection",
+      start: ["|abc def ghi"],
+      keysPressed: "vwywvwp",
+      end: ["abc abc |dhi"]
+    });
+
+    newTest({
+      title: "can handle p with selection",
+      start: ["one", "two", "|three"],
+      keysPressed: "yykVkp",
+      end: ["|three", "three"]
+    });
+
+    newTest({
+      title: "can handle P with selection",
+      start: ["|abc def ghi"],
+      keysPressed: "vwywvwP",
+      end: ["abc abc |dhi"]
+    });
+
+    newTest({
+      title: "can handle p in visual to end of line",
+      start: ["1234 |5678", "test test"],
+      keysPressed: "vllllyjvllllp",
+      end: ["1234 5678", "test |5678", ""]
+    });
+
+    newTest({
+      title: "can repeat backspace twice",
+      start: ["|11223344"],
+      keysPressed: "A<BS><BS><Esc>0.",
+      end: ["112|2"]
+    });
+
+    newTest({
+      title: "can delete linewise with d2G",
+      start: ["|one", "two" , "three"],
+      keysPressed: "d2G",
+      end: ["|three"]
+    });
+
+    newTest({
+      title: "can dE correctly",
+      start: ["|one two three"],
+      keysPressed: "dE",
+      end: ["| two three"]
+    });
+
+    newTest({
+      title: "can dE correctly",
+      start: ["|one((( two three"],
+      keysPressed: "dE",
+      end: ["| two three"]
+    });
+
+    newTest({
+      title: "can dE correctly",
+      start: ["one two |three"],
+      keysPressed: "dE",
+      end: ["one two| "]
+    });
+
+    newTest({
+      title: "can ctrl-a correctly behind a word",
+      start: ["|one 9"],
+      keysPressed: "<C-a>",
+      end: ["one 1|0"]
+    });
+
+    newTest({
+      title: "can ctrl-a on word",
+      start: ["one -|11"],
+      keysPressed: "<C-a>",
+      end: ["one -1|0"]
+    });
+
+    newTest({
+      title: "can ctrl-a on a hex number",
+      start: ["|0xf"],
+      keysPressed: "<C-a>",
+      end: ["0x1|0"]
+    });
+
+    newTest({
+      title: "can ctrl-a on decimal",
+      start: ["1|1.123"],
+      keysPressed: "<C-a>",
+      end: ["1|2.123"]
+    });
+
+    newTest({
+      title: "can ctrl-a with numeric prefix",
+      start: ["|-10"],
+      keysPressed: "15<C-a>",
+      end: ["|5"]
+    });
+
+    newTest({
+      title: "can ctrl-a on a decimal",
+      start: ["-10.|1"],
+      keysPressed: "10<C-a>",
+      end: ["-10.1|1"]
+    });
+
+    newTest({
+      title: "can ctrl-a on an octal ",
+      start: ["07|"],
+      keysPressed: "<C-a>",
+      end: ["01|0"]
+    });
+
+    newTest({
+      title: "can ctrl-x correctly behind a word",
+      start: ["|one 10"],
+      keysPressed: "<C-x>",
+      end: ["one |9"]
+    });
+
+    newTest({
+      title: "can do Y",
+      start: ["|blah blah"],
+      keysPressed: "Yp",
+      end: ["blah blah", "|blah blah"]
+    });
+
+    newTest({
+      title: "Can do S",
+      start: ["    one", "    tw|o", "    three"],
+      keysPressed: "2S",
+      end: ["    one", "    |"]
+    });
+
+    newTest({
+      title: "/ does not affect mark",
+      start: ["|one", "twooo", "thurr"],
+      keysPressed: "ma/two\n'a",
+      end: ["|one", "twooo", "thurr"]
+    });
+
+    newTest({
+      title: "/ can search with regex",
+      start: ["|", "one two2o"],
+      keysPressed: "/o\\do\n",
+      end: ["", "one tw|o2o"]
+    });
+
+    newTest({
+      title: "Can do C",
+      start: ["export const options = {", "|", "};"],
+      keysPressed: "C",
+      end: ["export const options = {", "|", "};"],
+      endMode: ModeName.Insert
+    });
+
+    newTest({
+      title: "Can do cit on a matching tag",
+      start: ["<blink>he|llo</blink>"],
+      keysPressed: "cit",
+      end: ["<blink>|</blink>"],
+      endMode: ModeName.Insert
+    });
+
+    newTest({
+      title: "Ignores cit on a non-matching tag",
+      start: ["<blink>he|llo</unblink>"],
+      keysPressed: "cit",
+      end: ["<blink>he|llo</unblink>"],
+      endMode: ModeName.Normal
+    });
+
+    newTest({
+      title: "Ignores cit on a nested tag",
+      start: ["<blink>he|llo<hello></blink>"],
+      keysPressed: "cit",
+      end: ["<blink>|</blink>"],
+      endMode: ModeName.Insert
+    });
+
+    newTest({
+      title: "Can do cit on a tag with an attribute tag",
+      start: ["<blink |level=\"extreme\">hello</blink>"],
+      keysPressed: "cit",
+      end: ["<blink level=\"extreme\">|</blink>"],
+      endMode: ModeName.Insert
+    });
+
+    newTest({
+      title: "Can do cat on a matching tag",
+      start: ["one <blink>he|llo</blink> two"],
+      keysPressed: "cat",
+      end: ["one | two"],
+      endMode: ModeName.Insert
+    });
+
+    newTest({
+      title: "Respects indentation with cc",
+      start: ["{", "  int| a;"],
+      keysPressed: "cc",
+      end: ["{", "  |"],
+      endMode: ModeName.Insert
+    });
+
+    newTest({
+      title: "Indent current line with correct Vim Mode",
+      start: ["|one", "two"],
+      keysPressed: ">>",
+      end: ["\t|one", "two"],
+      endMode: ModeName.Normal
+    });
+
+    newTest({
       title: "Can handle <Esc> and do nothing",
       start: ['te|st'],
       keysPressed: '<Esc>',
       end: ['te|st'],
-=======
-      title: "Can handle 'p' after y'a",
-      start: ['|one', 'two', 'three'],
-      keysPressed: "majjy'ap",
-      end: ['one', 'two', 'three', '|one', 'two', 'three']
->>>>>>> a1364a7b
-    });
-
-    newTest({
-      title: "Can repeat w",
-      start: ['|one two three four'],
-      keysPressed: '2w',
-      end: ['one two |three four']
-    });
-
-    newTest({
-      title: "Can repeat p",
-      start: ['|one'],
-      keysPressed: 'yy2p',
-      end: ['one', '|one', 'one']
-    });
-
-    newTest({
-      title: "I works correctly",
-      start: ['|    one'],
-      keysPressed: 'Itest <Esc>',
-      end: ['    test| one']
-    });
-
-    newTest({
-      title: "gI works correctly",
-      start: ['|    one'],
-      keysPressed: 'gItest<Esc>',
-      end: ['tes|t    one']
-    });
-
-    newTest({
-      title: "Can handle space",
-      start: ['|abc', 'def'],
-      keysPressed: '  ',
-      end: ['ab|c', 'def']
-    });
-
-    newTest({
-      title: "Can handle space",
-      start: ['|abc', 'def'],
-      keysPressed: '    ',
-      end: ['abc', 'd|ef']
-    });
-
-    newTest({
-      title: "Undo 1",
-      start: ['|'],
-      keysPressed: 'iabc<Esc>adef<Esc>uu',
-      end: ['|']
-    });
-
-    newTest({
-      title: "Undo 2",
-      start: ['|'],
-      keysPressed: 'iabc<Esc>adef<Esc>u',
-      end: ['ab|c']
-    });
-
-    newTest({
-      title: "Undo cursor",
-      start: ['|'],
-      keysPressed: 'Iabc<Esc>Idef<Esc>Ighi<Esc>uuu',
-      end: ['|']
-    });
-
-    newTest({
-      title: "Undo cursor 2",
-      start: ['|'],
-      keysPressed: 'Iabc<Esc>Idef<Esc>Ighi<Esc>uu',
-      end: ['|abc']
-    });
-
-    newTest({
-      title: "Undo cursor 3",
-      start: ['|'],
-      keysPressed: 'Iabc<Esc>Idef<Esc>Ighi<Esc>u',
-      end: ['|defabc']
-    });
-
-    newTest({
-      title: "Undo with movement first",
-      start: ['|'],
-      keysPressed: 'iabc<Esc>adef<Esc>hlhlu',
-      end: ['ab|c']
-    });
-
-    newTest({
-      title: "Redo",
-      start: ['|'],
-      keysPressed: 'iabc<Esc>adef<Esc>uu<C-r>',
-      end: ['|abc']
-    });
-
-    newTest({
-      title: "Redo",
-      start: ['|'],
-      keysPressed: 'iabc<Esc>adef<Esc>uu<C-r><C-r>',
-      end: ['abc|def']
-    });
-
-    newTest({
-      title: "Redo",
-      start: ['|'],
-      keysPressed: 'iabc<Esc>adef<Esc>uuhlhl<C-r><C-r>',
-      end: ['abc|def']
-    });
-
-    newTest({
-      title: "Can handle u",
-      start: ['|ABC DEF'],
-      keysPressed: 'vwu',
-      end: ['|abc dEF']
-    });
-
-    newTest({
-      title: "Can handle guw",
-      start: ['|ABC DEF'],
-      keysPressed: 'guw',
-      end: ['|abc DEF']
-    });
-
-    newTest({
-      title: "Can handle gUw",
-      start: ['|abc def'],
-      keysPressed: 'gUw',
-      end: ['|ABC def']
-    });
-
-    newTest({
-      title: "Can handle u over line breaks",
-      start: ['|ABC', 'DEF'],
-      keysPressed: 'vG$u',
-      end: ['|abc', 'def']
-    });
-
-    newTest({
-      title: "can handle s in visual mode",
-      start: ["|abc def ghi"],
-      keysPressed: "vwshi <Esc>",
-      end: ["hi| ef ghi"]
-    });
-
-    newTest({
-      title: "can handle p with selection",
-      start: ["|abc def ghi"],
-      keysPressed: "vwywvwp",
-      end: ["abc abc |dhi"]
-    });
-
-    newTest({
-      title: "can handle p with selection",
-      start: ["one", "two", "|three"],
-      keysPressed: "yykVkp",
-      end: ["|three", "three"]
-    });
-
-    newTest({
-      title: "can handle P with selection",
-      start: ["|abc def ghi"],
-      keysPressed: "vwywvwP",
-      end: ["abc abc |dhi"]
-    });
-
-    newTest({
-      title: "can handle p in visual to end of line",
-      start: ["1234 |5678", "test test"],
-      keysPressed: "vllllyjvllllp",
-      end: ["1234 5678", "test |5678", ""]
-    });
-
-    newTest({
-      title: "can repeat backspace twice",
-      start: ["|11223344"],
-      keysPressed: "A<BS><BS><Esc>0.",
-      end: ["112|2"]
-    });
-
-    newTest({
-      title: "can delete linewise with d2G",
-      start: ["|one", "two" , "three"],
-      keysPressed: "d2G",
-      end: ["|three"]
-    });
-
-    newTest({
-      title: "can dE correctly",
-      start: ["|one two three"],
-      keysPressed: "dE",
-      end: ["| two three"]
-    });
-
-    newTest({
-      title: "can dE correctly",
-      start: ["|one((( two three"],
-      keysPressed: "dE",
-      end: ["| two three"]
-    });
-
-    newTest({
-      title: "can dE correctly",
-      start: ["one two |three"],
-      keysPressed: "dE",
-      end: ["one two| "]
-    });
-
-    newTest({
-      title: "can ctrl-a correctly behind a word",
-      start: ["|one 9"],
-      keysPressed: "<C-a>",
-      end: ["one 1|0"]
-    });
-
-    newTest({
-      title: "can ctrl-a on word",
-      start: ["one -|11"],
-      keysPressed: "<C-a>",
-      end: ["one -1|0"]
-    });
-
-    newTest({
-      title: "can ctrl-a on a hex number",
-      start: ["|0xf"],
-      keysPressed: "<C-a>",
-      end: ["0x1|0"]
-    });
-
-    newTest({
-      title: "can ctrl-a on decimal",
-      start: ["1|1.123"],
-      keysPressed: "<C-a>",
-      end: ["1|2.123"]
-    });
-
-    newTest({
-      title: "can ctrl-a with numeric prefix",
-      start: ["|-10"],
-      keysPressed: "15<C-a>",
-      end: ["|5"]
-    });
-
-    newTest({
-      title: "can ctrl-a on a decimal",
-      start: ["-10.|1"],
-      keysPressed: "10<C-a>",
-      end: ["-10.1|1"]
-    });
-
-    newTest({
-      title: "can ctrl-a on an octal ",
-      start: ["07|"],
-      keysPressed: "<C-a>",
-      end: ["01|0"]
-    });
-
-    newTest({
-      title: "can ctrl-x correctly behind a word",
-      start: ["|one 10"],
-      keysPressed: "<C-x>",
-      end: ["one |9"]
-    });
-
-    newTest({
-      title: "can do Y",
-      start: ["|blah blah"],
-      keysPressed: "Yp",
-      end: ["blah blah", "|blah blah"]
-    });
-
-    newTest({
-      title: "Can do S",
-      start: ["    one", "    tw|o", "    three"],
-      keysPressed: "2S",
-      end: ["    one", "    |"]
-    });
-
-    newTest({
-      title: "/ does not affect mark",
-      start: ["|one", "twooo", "thurr"],
-      keysPressed: "ma/two\n'a",
-      end: ["|one", "twooo", "thurr"]
-    });
-
-    newTest({
-      title: "/ can search with regex",
-      start: ["|", "one two2o"],
-      keysPressed: "/o\\do\n",
-      end: ["", "one tw|o2o"]
-    });
-
-    newTest({
-      title: "Can do C",
-      start: ["export const options = {", "|", "};"],
-      keysPressed: "C",
-      end: ["export const options = {", "|", "};"],
-      endMode: ModeName.Insert
-    });
-
-    newTest({
-      title: "Can do cit on a matching tag",
-      start: ["<blink>he|llo</blink>"],
-      keysPressed: "cit",
-      end: ["<blink>|</blink>"],
-      endMode: ModeName.Insert
-    });
-
-    newTest({
-      title: "Ignores cit on a non-matching tag",
-      start: ["<blink>he|llo</unblink>"],
-      keysPressed: "cit",
-      end: ["<blink>he|llo</unblink>"],
-      endMode: ModeName.Normal
-    });
-
-    newTest({
-      title: "Ignores cit on a nested tag",
-      start: ["<blink>he|llo<hello></blink>"],
-      keysPressed: "cit",
-      end: ["<blink>|</blink>"],
-      endMode: ModeName.Insert
-    });
-
-    newTest({
-      title: "Can do cit on a tag with an attribute tag",
-      start: ["<blink |level=\"extreme\">hello</blink>"],
-      keysPressed: "cit",
-      end: ["<blink level=\"extreme\">|</blink>"],
-      endMode: ModeName.Insert
-    });
-
-    newTest({
-      title: "Can do cat on a matching tag",
-      start: ["one <blink>he|llo</blink> two"],
-      keysPressed: "cat",
-      end: ["one | two"],
-      endMode: ModeName.Insert
-    });
-
-    newTest({
-      title: "Respects indentation with cc",
-      start: ["{", "  int| a;"],
-      keysPressed: "cc",
-      end: ["{", "  |"],
-      endMode: ModeName.Insert
-    });
-
-    newTest({
-      title: "Indent current line with correct Vim Mode",
-      start: ["|one", "two"],
-      keysPressed: ">>",
-      end: ["\t|one", "two"],
-      endMode: ModeName.Normal
     });
 });