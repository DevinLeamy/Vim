--- conflicted
+++ resolved
@@ -1,5 +1,4 @@
 {
-<<<<<<< HEAD
 	"name": "vim",
 	"description": "Vim emulation for VS Code",
 	"version": "0.0.1",
@@ -24,10 +23,11 @@
 		],
 		"keybindings": [
 			{ "key": "Escape", "command": "extension.vimMode_esc", "when": "editorTextFocus" },
+			{ "key": "Shift+;", "command": "extension.vimMode_semicolon", "when": "editorTextFocus" },            
 			{ "key": "H", "command": "extension.vimMode_h", "when": "editorTextFocus" },
-            { "key": "J", "command": "extension.vimMode_j", "when": "editorTextFocus" },
-            { "key": "K", "command": "extension.vimMode_k", "when": "editorTextFocus" },
-            { "key": "L", "command": "extension.vimMode_l", "when": "editorTextFocus" },
+			{ "key": "J", "command": "extension.vimMode_j", "when": "editorTextFocus" },
+			{ "key": "K", "command": "extension.vimMode_k", "when": "editorTextFocus" },
+			{ "key": "L", "command": "extension.vimMode_l", "when": "editorTextFocus" },
             
 			{ "key": "Ctrl+H", "command": "cursorLeft",	"when": "editorTextFocus" },
 			{ "key": "Ctrl+J", "command": "cursorDown", "when": "editorTextFocus" },
@@ -40,72 +40,10 @@
 		"vscode:prepublish": "node ./node_modules/vscode/bin/compile",
 		"compile": "node ./node_modules/vscode/bin/compile -watch -p ./"
 	},
-	"devDependencies": {
-		"vscode": "0.10.x"
-	}
-=======
-  "name": "vim",
-  "description": "Vim emulation for VS Code",
-  "version": "0.0.1",
-  "publisher": "hjkl",
-  "engines": {
-    "vscode": "0.10.x"
-  },
-  "categories": [
-    "Others"
-  ],
-  "activationEvents": [
-    "*"
-  ],
-  "main": "./out/extension",
-  "contributes": {
-    "commands": [
-      {
-        "command": "extension.sayHello",
-        "title": "Hello World"
-      },
-      {
-        "command": "extension.showCmdLine",
-        "title": "Vim: Show Command Line"
-      }
-    ],
-    "keybindings": [
-      {
-        "key": "Ctrl+H",
-        "command": "cursorLeft",
-        "when": "editorTextFocus"
-      },
-      {
-        "key": "Ctrl+J",
-        "command": "cursorDown",
-        "when": "editorTextFocus"
-      },
-      {
-        "key": "Ctrl+K",
-        "command": "cursorUp",
-        "when": "editorTextFocus"
-      },
-      {
-        "key": "Ctrl+L",
-        "command": "cursorRight",
-        "when": "editorTextFocus"
-      },
-      {
-        "key": "Ctrl+Shift+.",
-        "command": "extension.showCmdLine",
-        "when": "editorTextFocus"
-      }
-    ]
-  },
-  "scripts": {
-    "vscode:prepublish": "node ./node_modules/vscode/bin/compile",
-    "compile": "node ./node_modules/vscode/bin/compile -watch -p ./"
-  },
   "devDependencies": {
     "gulp": "^3.9.0",
     "gulp-tslint": "^3.6.0",
     "gulp-typescript": "^2.9.2",
     "vscode": "0.10.x"
   }
->>>>>>> 0232bdad
 }