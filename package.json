--- conflicted
+++ resolved
@@ -1,99 +1,35 @@
 {
-  "name": "vim",
-  "displayName": "Vim",
-  "description": "Vim emulation for Visual Studio Code",
-  "icon": "images/icon.png",
-  "version": "0.0.28",
-  "publisher": "vscodevim",
-  "galleryBanner": {
-    "color": "#a5c9a2",
-    "theme": "light"
-  },
-  "license": "MIT",
-  "keywords": [
-    "vim",
-    "vi",
-    "vscodevim",
-    "vsc-vim"
-  ],
-  "repository": {
-    "type": "git",
-    "url": "https://github.com/VSCodeVim/Vim.git"
-  },
-  "homepage": "https://github.com/VSCodeVim/Vim",
-  "bugs": {
-    "url": "https://github.com/VSCodeVim/Vim/issues"
-  },
-  "engines": {
-    "vscode": "^1.0.0"
-  },
-  "categories": [
-    "Other"
-  ],
-  "activationEvents": [
-    "*"
-  ],
-  "main": "./out/extension",
-  "contributes": {
-    "commands": [
-      {
-        "command": "extension.showCmdLine",
-        "title": "Vim: Show Command Line"
-      }
+    "name": "vim",
+    "displayName": "Vim",
+    "description": "Vim emulation for Visual Studio Code",
+    "icon": "images/icon.png",
+    "version": "0.0.28",
+    "publisher": "vscodevim",
+    "galleryBanner": {
+        "color": "#a5c9a2",
+        "theme": "light"
+    },
+    "license": "MIT",
+    "keywords": [
+        "vim",
+        "vi",
+        "vscodevim",
+        "vsc-vim"
     ],
-    "keybindings": [
-      {
-        "key": "Escape",
-        "command": "extension.vim_esc",
-        "when": "editorTextFocus"
-      },
-      {
-        "key": "Backspace",
-        "command": "extension.vim_backspace",
-        "when": "editorTextFocus"
-      },
-      {
-        "key": "ctrl+r",
-        "command": "extension.vim_ctrl+r",
-        "when": "editorTextFocus"
-      },
-      {
-        "key": "ctrl+f",
-        "command": "extension.vim_ctrl+f",
-        "when": "editorTextFocus"
-      },
-      {
-        "key": "ctrl+b",
-        "command": "extension.vim_ctrl+b",
-        "when": "editorTextFocus"
-      }
+    "repository": {
+        "type": "git",
+        "url": "https://github.com/VSCodeVim/Vim.git"
+    },
+    "homepage": "https://github.com/VSCodeVim/Vim",
+    "bugs": {
+        "url": "https://github.com/VSCodeVim/Vim/issues"
+    },
+    "engines": {
+        "vscode": "^1.0.0"
+    },
+    "categories": [
+        "Other"
     ],
-<<<<<<< HEAD
-    "configuration": {
-      "title": "Vim Configuration",
-      "type": "object",
-      "properties": {
-        "vim.keyboardLayout": {
-          "default": "en-US (QWERTY)",
-          "type": "string",
-          "description": "Keyboard layout to use to translated key presses."
-        },
-        "vim.normalModeKeyBindings": {
-          "type": "object",
-          "description": "Keybinding overrides to use for normal mode."
-        },
-        "vim.insertModeKeyBindings": {
-          "type": "object",
-          "description": "Keybinding overrides to use for insert mode."
-        },
-        "vim.useSolidBlockCursor": {
-          "type": "boolean",
-          "description": "Use a non blinking block cursor."
-        },
-        "vim.visualModeKeyBindings": {
-          "type": "object",
-          "description": "Keybinding overrides to use for visual mode."
-=======
     "activationEvents": [
         "*"
     ],
@@ -163,37 +99,34 @@
                     "description": "Keybinding overrides to use for visual mode."
                 }
             }
->>>>>>> b79c138c
         }
-      }
+    },
+    "scripts": {
+        "vscode:prepublish": "node ./node_modules/vscode/bin/compile",
+        "compile": "node ./node_modules/vscode/bin/compile -watch -p ./",
+        "test": "node ./node_modules/vscode/bin/test",
+        "postinstall": "node ./node_modules/vscode/bin/install && gulp init"
+    },
+    "dependencies": {
+        "diff": "^2.2.3",
+        "lodash": "^4.12.0"
+    },
+    "devDependencies": {
+        "gulp": "^3.9.1",
+        "gulp-bump": "^2.1.0",
+        "gulp-filter": "^4.0.0",
+        "gulp-git": "^1.7.1",
+        "gulp-mocha": "^2.2.0",
+        "gulp-shell": "^0.5.2",
+        "gulp-soften": "^0.0.1",
+        "gulp-tag-version": "^1.3.0",
+        "gulp-trimlines": "^1.0.0",
+        "gulp-tslint": "^5.0.0",
+        "gulp-typescript": "^2.13.4",
+        "gulp-typings": "^2.0.0",
+        "tslint": "^3.10.2",
+        "typescript": "^1.8.10",
+        "typings": "^1.0.4",
+        "vscode": "^0.11.13"
     }
-  },
-  "scripts": {
-    "vscode:prepublish": "node ./node_modules/vscode/bin/compile",
-    "compile": "node ./node_modules/vscode/bin/compile -watch -p ./",
-    "test": "node ./node_modules/vscode/bin/test",
-    "postinstall": "node ./node_modules/vscode/bin/install && gulp init"
-  },
-  "dependencies": {
-    "diff": "^2.2.3",
-    "lodash": "^4.12.0"
-  },
-  "devDependencies": {
-    "gulp": "^3.9.1",
-    "gulp-bump": "^2.1.0",
-    "gulp-filter": "^4.0.0",
-    "gulp-git": "^1.7.1",
-    "gulp-mocha": "^2.2.0",
-    "gulp-shell": "^0.5.2",
-    "gulp-soften": "^0.0.1",
-    "gulp-tag-version": "^1.3.0",
-    "gulp-trimlines": "^1.0.0",
-    "gulp-tslint": "^5.0.0",
-    "gulp-typescript": "^2.13.4",
-    "gulp-typings": "^2.0.0",
-    "tslint": "^3.10.2",
-    "typescript": "^1.8.10",
-    "typings": "^1.0.4",
-    "vscode": "^0.11.13"
-  }
 }